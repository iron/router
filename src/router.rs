--- conflicted
+++ resolved
@@ -139,32 +139,17 @@
             }
         }
 
-<<<<<<< HEAD
-        if self.recognize(&req.method, &path).is_some() {
+        self.recognize(&req.method, &path).and(
             Some(IronError::new(TrailingSlash,
                                 (status::MovedPermanently, Redirect(url))))
-        } else {
-            None
-        }
-=======
-        Err(IronError::new(TrailingSlash, (status::MovedPermanently, Redirect(url))))
-    }
-
-    fn handle_method(&self, req: &mut Request, path: &str) -> IronResult<Response> {
-        let mut matched = self.recognize(&req.method, path);
-        if matched.is_none() && req.method == method::Head {
-            // For HEAD, fall back to GET. Hyper ensures no response body is written.
-            matched = self.recognize(&method::Get, path);
-        }
-        let matched = match matched {
-            Some(matched) => matched,
-            // No match.
-            None => return Err(IronError::new(NoRoute, status::NotFound))
-        };
-
-        req.extensions.insert::<Router>(matched.params);
-        matched.handler.handle(req)
->>>>>>> 36a07c39
+        )
+    }
+
+    fn handle_method(&self, req: &mut Request, path: &str) -> Option<IronResult<Response>> {
+        if let Some(matched) = self.recognize(&req.method, &path) {
+            req.extensions.insert::<Router>(matched.params);
+            Some(matched.handler.handle(req))
+        } else { self.redirect_slash(req).and_then(|redirect| Some(Err(redirect))) }
     }
 }
 
@@ -174,16 +159,19 @@
     fn handle(&self, req: &mut Request) -> IronResult<Response> {
         let path = req.url.path.connect("/");
 
-        if let Some(matched) = self.recognize(&req.method, &path) {
-            req.extensions.insert::<Router>(matched.params);
-            matched.handler.handle(req)
-        } else if let Some(redirect) = self.redirect_slash(req) {
-            Err(redirect)
-        } else if let method::Options = req.method {
-            Ok(self.handle_options(&path))
-        } else {
-            Err(IronError::new(NoRoute, status::NotFound))
-        }
+        self.handle_method(req, &path).unwrap_or_else(||
+            match req.method {
+                method::Options => Ok(self.handle_options(&path)),
+                // For HEAD, fall back to GET. Hyper ensures no response body is written.
+                method::Head => {
+                    req.method = method::Get;
+                    self.handle_method(req, &path).unwrap_or(
+                        Err(IronError::new(NoRoute, status::NotFound))
+                    )
+                }
+                _ => Err(IronError::new(NoRoute, status::NotFound))
+            }
+        )
     }
 }
 
